# -*- coding: utf-8 -*-
"""
This application uses the python requests library to get real-time stream
gauge data from the USGS National Water Information Service (NWIS). NWIS
regularly publishes this information online. The NWIS information is
periodically checked and once data is received. Then, the data is parsed
and converted into a JSON message containing the request time and flow rate
data/flow rate update time for site.  Finally, it is published to the NOS-T
system, currently using the BCtest/streamGauge/gageHeight topic.
The following link can be used to set up different NWIS data requests, i.e.
different locations and/or different outputs:
https://waterservices.usgs.gov/rest/IV-Test-Tool.html
"""

import paho.mqtt.client as mqtt
import time
import json
import requests
from datetime import datetime, timedelta
import pandas as pd
from numpy import random
<<<<<<< HEAD
=======
from dotenv import dotenv_values
# import csv
# from nost_tools.application_utils import ConnectionConfig, ShutDownObserver
>>>>>>> 1fcb3bc3

# initialize dicts
siteName = {}
dataTime = {}
gageHeight = {}
location = {}
latitude = {}
longitude = {}
floodId = 0



if __name__ == "__main__":

    # setting credentials from .env file
    credentials = dotenv_values(".env")
    HOST, PORT = credentials["SMCE_HOST"], int(credentials["SMCE_PORT"])
    USERNAME, PASSWORD = credentials["SMCE_USERNAME"], credentials["SMCE_PASSWORD"]
    # build the MQTT client
    client = mqtt.Client()
    # set client username and password
    client.username_pw_set(username=USERNAME, password=PASSWORD)
    # set tls certificate
    client.tls_set()
    # connect to MQTT server
    client.connect(HOST, PORT)
    # start a background thread to let MQTT do things
    client.loop_start()

    while True:

        # getting stream gauge ID numbers from .csv file and making request url
        df = pd.read_csv("siteNumbers.csv")
        siteIds = ",".join([f"{site:08}"for site in df.Site])
        urlBegin = "https://waterservices.usgs.gov/nwis/iv/?format=json&indent=on&sites="
        urlEnd = "&parameterCd=00065&siteStatus=all"
        requestUrl = urlBegin+siteIds+urlEnd


        # web request to NWIS
        rawResponse = requests.get(requestUrl)
        response = rawResponse.json()

        # NWIS outputs
        requestTime = response['value']['queryInfo']['note'][3]#['value']
        for i, timeSeries in enumerate(response['value']['timeSeries']):
            siteName[i] = timeSeries['sourceInfo']['siteName']
            dataTime[i] = timeSeries['values'][0]['value'][0]['dateTime']
            gageHeight[i] = float(timeSeries['values'][0]['value'][0]['value'])
            latitude[i] = float(timeSeries['sourceInfo']['geoLocation']['geogLocation']['latitude'])
            longitude[i] = float(timeSeries['sourceInfo']['geoLocation']['geogLocation']['longitude'])
        # gaugeList = [siteName, dataTime, gageHeight, latitude, longitude]

        # flood trigger
        floodRand = random.randint(100)
        locationRand = random.randint(len(response['value']['timeSeries']))
        if floodRand <= 50:   # percent chance of flood
            gageHeight[locationRand] = gageHeight[locationRand]+10.0

            # publish flood warning
            floodWarningMessage = {
                'siteName':siteName[locationRand],
                'floodId':floodId,
                'startTime':str(datetime.now()),#response['value']['queryInfo']['note'][3]['value'],
                'latitude':latitude[locationRand],
                'longitude':longitude[locationRand]
                }
            floodId = floodId+1
            client.publish("BCtest/streamGauge/floodWarning", payload=json.dumps(floodWarningMessage))
            #print(floodWarningMessage)
            if floodId > 33:
                break

        # advance to next time step
        next_step = datetime.now() + timedelta(seconds=3)

        # outputs into message
        gageHeightMessage = {
            "requestTime":requestTime,
            "siteName":list(siteName.values()),
            "dataTime":list(dataTime.values()),
            "gageHeight":list(gageHeight.values()),
            "latitude":list(latitude.values()),
            "longitude":list(longitude.values())
            }

        # publish time and gage height
        client.publish("BCtest/streamGauge/gageHeight", payload=json.dumps(gageHeightMessage))
        print(gageHeightMessage)

        # allows application to be stopped with GUI every second
        while datetime.now() < next_step:
           time.sleep(1)<|MERGE_RESOLUTION|>--- conflicted
+++ resolved
@@ -19,12 +19,9 @@
 from datetime import datetime, timedelta
 import pandas as pd
 from numpy import random
-<<<<<<< HEAD
-=======
 from dotenv import dotenv_values
 # import csv
 # from nost_tools.application_utils import ConnectionConfig, ShutDownObserver
->>>>>>> 1fcb3bc3
 
 # initialize dicts
 siteName = {}
