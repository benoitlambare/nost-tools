--- conflicted
+++ resolved
@@ -7,9 +7,6 @@
 	  <meta name="viewport" content="width=device-width, initial-scale=1">
 	  <link href="https://cesium.com/downloads/cesiumjs/releases/1.85/Build/Cesium/Widgets/widgets.css" rel="stylesheet">
 	  <link rel="stylesheet" href="https://cdn.jsdelivr.net/npm/bootstrap@4.5.3/dist/css/bootstrap.min.css" integrity="sha384-TX8t27EcRE3e/ihU7zmQxVncDAy5uIKz4rEkgIXeMed4M0jlfIDPvg6uqKI2xXr2" crossorigin="anonymous">
-		<script type="text/javascript"
-			src="env.js">
-		</script>
 	</head>
 
 	<body>
@@ -20,293 +17,6 @@
 		<script src="https://cdnjs.cloudflare.com/ajax/libs/paho-mqtt/1.0.1/mqttws31.min.js" type="text/javascript"></script>
 		<script src="https://code.jquery.com/jquery-3.5.1.slim.min.js" integrity="sha384-DfXdz2htPH0lsSSs5nCTpuj/zy4C+OGpamoFVy38MVBnE+IbbVYUew+OrCXaRkfj" crossorigin="anonymous"></script>
 		<script src="https://cdn.jsdelivr.net/npm/bootstrap@4.5.3/dist/js/bootstrap.bundle.min.js" integrity="sha384-ho+j7jyWK8fNQe+A12Hb8AhRq26LrZ/JpcUGGOn+Y7RsweNrtN/tE3MoK7ZeZDyx" crossorigin="anonymous"></script>
-<<<<<<< HEAD
-		<script>
-		var CESIUM_ACCESS_TOKEN = TOKEN;
-		var BROKER_HOST = HOST;
-		var BROKER_PORT = PORT;
-		var BROKER_CLIENT_USERNAME = USERNAME;
-		var BROKER_CLIENT_PASSWORD = PASSWORD;
-
-			$(document).ready(function(){
-				Cesium.Ion.defaultAccessToken = CESIUM_ACCESS_TOKEN;
-				var clock = new Cesium.Clock({
-						currentTime: Cesium.JulianDate.fromIso8601("1900-01-01"),
-						clockStep: Cesium.ClockStep.SYSTEM_CLOCK_MULTIPLIER,
-						multiplier: 0, // how much time to advance each SYSTEM CLOCK tick
-						shouldAnimate: false,
-					});
-				const viewer = new Cesium.Viewer('cesiumContainer', {
-					terrainProvider: Cesium.createWorldTerrain(),
-					baseLayerPicker: false,
-					homeButton: false,
-					infoBox: false,
-					geocoder: false,
-					selectionIndicator: false,
-					navigationHelpButton: false,
-					navigationInstructionsInitiallyVisible: false,
-					timeline: true,
-					imageryProvider: new Cesium.IonImageryProvider({ assetId: 3845 }),
-					clockViewModel: new Cesium.ClockViewModel(clock)
-				});
-				<!-- viewer.scene.globe.enableLighting = true; -->
-
-				// create a MQTT client
-				var client = new Paho.MQTT.Client(BROKER_HOST, BROKER_PORT, "");
-				var satellitesCapella = {}; <!-- Positions of satellites as points at altitude, BLUE out of comms range, GREEN in comms range -->
-				var satellitesPlanet = {}; <!-- Positions of satellites as points at altitude, RED out of comms range, DARKORANGE in comms range -->
-				var sensorCirclesCapella = {}; <!-- Circles showing views of nadir pointed satellites -->
-				var sensorCirclesPlanet = {}; <!-- Circles showing views of nadir pointed satellites -->
-				var commsCones = {}; <!-- Views from ground station FOR comms -->
-				var commsRange = false; <!-- Initialize this commsRange boolean as false, but will update based on satellite subscription -->
-				var satColor = Cesium.Color.BLUE; <!-- Initialize satColor as Cesium's default BLUE, which is color when commsRange is false -->
-				var fires = viewer.scene.primitives.add(new Cesium.PointPrimitiveCollection()); <!-- Initialize fires as primitive points since there will be so many -->
-				var grounds = {}; <!-- Surface position of ground stations as PINK points -->
-				var updates = {};
-
-				function handleMessage(message) {
-					// get the message payload as a string
-					<!-- console.log(message.payloadString); -->
-					var payload = message.payloadString;
-					var topic = message.destinationName;
-					// try to parse and stringify a JSON string
-					try {
-						if(topic=="utility/manager/init") {
-							payload = JSON.parse(message.payloadString);
-							viewer.clockViewModel.currentTime = Cesium.JulianDate.fromIso8601(payload.taskingParameters.simStartTime);
-							viewer.clockViewModel.startTime = Cesium.JulianDate.fromIso8601(payload.taskingParameters.simStartTime);
-							viewer.clockViewModel.stopTime = Cesium.JulianDate.fromIso8601(payload.taskingParameters.simStopTime);
-							viewer.clockViewModel.clockRange = Cesium.ClockRange.CLAMPED;
-							viewer.timeline.zoomTo(viewer.clockViewModel.startTime,viewer.clockViewModel.stopTime);
-						} else if(topic=="utility/manager/start") {
-							payload = JSON.parse(message.payloadString);
-							viewer.clockViewModel.multiplier = payload.taskingParameters.timeScalingFactor;
-						} else if(topic=="utility/manager/time" || topic=="utility/manager/status/time") {
-							payload = JSON.parse(message.payloadString);
-							viewer.clockViewModel.currentTime = Cesium.JulianDate.fromIso8601(payload.properties.simTime);
-							viewer.timeline.updateFromClock();
-						} else if(topic=="utility/manager/update"){
-							payload = JSON.parse(message.payloadString);
-							viewer.clockViewModel.multiplier = payload.taskingParameters.timeScalingFactor;
-						} else if(topic=="utility/capella/location") {
-							payload = JSON.parse(message.payloadString);
-							commRange = payload.commRange;
-							if (commRange){
-								satColor = Cesium.Color.GREEN
-							} else {
-								satColor = Cesium.Color.BLUE
-							};
-							if(satellitesCapella[payload.id]) {
-								satellitesCapella[payload.id].position=Cesium.Cartesian3.fromDegrees(
-									payload.longitude,
-									payload.latitude,
-									payload.altitude
-								);
-								satellitesCapella[payload.id].point.color = satColor;
-								sensorCirclesCapella[payload.id].ellipse.semiMajorAxis = payload.radius;
-								sensorCirclesCapella[payload.id].ellipse.semiMinorAxis = payload.radius;
-								sensorCirclesCapella[payload.id].position=Cesium.Cartesian3.fromDegrees(
-									payload.longitude,
-									payload.latitude
-								);
-							} else {
-								satellitesCapella[payload.id] = viewer.entities.add({
-									position: Cesium.Cartesian3.fromDegrees(
-										payload.longitude,
-										payload.latitude,
-										payload.altitude
-									),
-									point: {
-										pixelSize: 8,
-										color: satColor
-									},
-									label: {
-										text: payload.name,
-										font: "12px Georgia",
-										fillColor: Cesium.Color.SKYBLUE,
-										outlineColor: Cesium.Color.BLACK,
-										outlineWidth: 2,
-										style: Cesium.LabelStyle.FILL_AND_OUTLINE,
-										pixelOffset: new Cesium.Cartesian2(40.0, 8.0),
-										pixelOffsetScaleByDistance: new Cesium.NearFarScalar(
-											1.5e2,
-											3.0,
-											1.5e7,
-											0.5
-										),
-										scaleByDistance: new Cesium.NearFarScalar(1.5e2, 2.0, 1.5e7, 0.5),
-										translucencyByDistance: new Cesium.NearFarScalar(
-											1.5e2,
-											1.0,
-											1.5e8,
-											0.0
-										),
-									},
-									show: true
-								});
-								sensorCirclesCapella[payload.id]=viewer.entities.add({
-									position: Cesium.Cartesian3.fromDegrees(
-										payload.longitude,
-										payload.latitude
-									),
-									ellipse: {
-										semiMajorAxis: payload.radius,
-										semiMinorAxis: payload.radius,
-										material: Cesium.Color.BLUE.withAlpha(0.2)
-									}
-								});
-							}
-						} else if(topic=="utility/planet/location") {
-							payload = JSON.parse(message.payloadString);
-							commRange = payload.commRange;
-							if (commRange){
-								satColor = Cesium.Color.DARKORANGE
-							} else {
-								satColor = Cesium.Color.RED
-							};
-							if(satellitesPlanet[payload.id]) {
-								satellitesPlanet[payload.id].position=Cesium.Cartesian3.fromDegrees(
-									payload.longitude,
-									payload.latitude,
-									payload.altitude
-								);
-								satellitesPlanet[payload.id].point.color = satColor;
-								sensorCirclesPlanet[payload.id].ellipse.semiMajorAxis = payload.radius;
-								sensorCirclesPlanet[payload.id].ellipse.semiMinorAxis = payload.radius;
-								sensorCirclesPlanet[payload.id].position=Cesium.Cartesian3.fromDegrees(
-									payload.longitude,
-									payload.latitude
-								);
-							} else {
-								satellitesPlanet[payload.id] = viewer.entities.add({
-									position: Cesium.Cartesian3.fromDegrees(
-										payload.longitude,
-										payload.latitude,
-										payload.altitude
-									),
-									point: {
-										pixelSize: 8,
-										color: satColor
-									},
-									label: {
-										text: payload.name,
-										font: "12px Georgia",
-										fillColor: Cesium.Color.SKYBLUE,
-										outlineColor: Cesium.Color.BLACK,
-										outlineWidth: 2,
-										style: Cesium.LabelStyle.FILL_AND_OUTLINE,
-										pixelOffset: new Cesium.Cartesian2(40.0, 8.0),
-										pixelOffsetScaleByDistance: new Cesium.NearFarScalar(
-											1.5e2,
-											3.0,
-											1.5e7,
-											0.5
-										),
-										scaleByDistance: new Cesium.NearFarScalar(1.5e2, 2.0, 1.5e7, 0.5),
-										translucencyByDistance: new Cesium.NearFarScalar(
-											1.5e2,
-											1.0,
-											1.5e8,
-											0.0
-										),
-									},
-									show: true
-								});
-								sensorCirclesPlanet[payload.id]=viewer.entities.add({
-									position: Cesium.Cartesian3.fromDegrees(
-										payload.longitude,
-										payload.latitude
-									),
-									ellipse: {
-										semiMajorAxis: payload.radius,
-										semiMinorAxis: payload.radius,
-										material: Cesium.Color.RED.withAlpha(0.2)
-									}
-								});
-							}
-						} else if(topic=="utility/fire/location") {
-							<!-- Cesium suggests using PointPrimitives when have large collection of points, applies to fires -->
-							payload = JSON.parse(message.payloadString);
-							fires.add({
-								position : new Cesium.Cartesian3.fromDegrees(
-									payload.longitude,
-									payload.latitude
-								),
-								pixelSize: 8,
-								color : Cesium.Color.RED,
-								show: true
-							});
-						} else if(topic=="utility/capella/detected"){
-							payload = JSON.parse(message.payloadString);
-							fires.get(payload.fireId).color = Cesium.Color.DARKORANGE
-						} else if(topic=="utility/capella/reported"){
-							payload = JSON.parse(message.payloadString);
-							fires.get(payload.fireId).color = Cesium.Color.YELLOW
-						} else if(topic=="utility/ground/location"){
-							payload = JSON.parse(message.payloadString);
-							activeCheck = payload.operational;
-							if (activeCheck){
-								groundColor = Cesium.Color.PINK
-								groundMaterial = Cesium.Color.PINK.withAlpha(0.1)
-							} else {
-								groundColor = Cesium.Color.LIGHTGRAY
-								groundMaterial = Cesium.Color.LIGHTGRAY.withAlpha(0.1)
-							};
-							if (!grounds[payload.groundId]) {
-								<!-- Only add grounds with unique ids -->
-								grounds[payload.groundId] = viewer.entities.add({
-									position: Cesium.Cartesian3.fromDegrees(
-										payload.longitude,
-										payload.latitude
-									),
-									point: {
-										pixelSize: 8,
-										color: groundColor
-									},
-									show: true
-								});
-								<!-- Currently hardcoded cylinder dimensions, although angle read from message -->
-								commsCones[payload.groundId] = viewer.entities.add({
-									position: Cesium.Cartesian3.fromDegrees(
-										payload.longitude,
-										payload.latitude,
-										100000.0
-									),
-									cylinder: {
-										length: 200000.0,
-										topRadius: 200000.0*Math.tan((90-payload.elevAngle)*Math.PI/180),
-										bottomRadius: 0.0,
-										material: groundMaterial,
-										outline: true,
-										outlineWidth: 1.0,
-									}
-								});
-							}
-						}
-					} catch(err) {
-						console.log('An error was caught somewhere...')
-					}
-				}
-
-				client.connect({
-					"userName": BROKER_CLIENT_USERNAME,
-					"password": BROKER_CLIENT_PASSWORD,
-					"useSSL": true,
-					"onSuccess": function() {
-						client.subscribe("utility/#", {
-							"onFailure": function() {
-								alert("Error subscribing to topic.");
-							},
-							"onSuccess": function() {
-								client.onMessageArrived = handleMessage;
-							}
-						});
-					}
-				});
-			});
-		</script>
-=======
 		<script src="scoreboard.js"></script>
->>>>>>> 6e3a2a10
 	</body>
 </html>