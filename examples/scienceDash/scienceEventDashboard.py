--- conflicted
+++ resolved
@@ -16,11 +16,8 @@
 import pandas as pd
 from datetime import datetime, timedelta
 from dotenv import dotenv_values
-<<<<<<< HEAD
-=======
 
 
->>>>>>> 1fcb3bc3
 
 def on_message(mqttc, obj, msg):
     """ Callback to process an incoming message and then run the update_fig function."""
@@ -39,19 +36,11 @@
 
 # name guard
 if __name__ == "__main__":
-<<<<<<< HEAD
 
     # Note that these are loaded from a .env file in current working directory
     credentials = dotenv_values(".env")
     HOST, PORT = credentials["HOST"], int(credentials["PORT"])
     USERNAME, PASSWORD = credentials["USERNAME"], credentials["PASSWORD"]
-=======
-    
-    # Note that these are loaded from a .env file in current working directory
-    credentials = dotenv_values(".env")
-    HOST, PORT = credentials["SMCE_HOST"], int(credentials["SMCE_PORT"])
-    USERNAME, PASSWORD = credentials["SMCE_USERNAME"], credentials["SMCE_PASSWORD"]
->>>>>>> 1fcb3bc3
     # build the MQTT client
     client = mqtt.Client()
     # set client username and password
